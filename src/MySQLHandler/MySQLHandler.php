<?php

namespace MySQLHandler;

use Monolog\Logger;
use Monolog\Handler\AbstractProcessingHandler;
use PDO;
use PDOStatement;
use DateTime;

/**
 * This class is a handler for Monolog, which can be used
 * to write records in a MySQL table
 *
 * Class MySQLHandler
 * @package wazaari\MysqlHandler
 */
class MySQLHandler extends AbstractProcessingHandler
{

    /**
     * @var bool defines whether the MySQL connection is been initialized
     */
    private $initialized = false;

    /**
     * @var PDO pdo object of database connection
     */
    protected $pdo;

    /**
     * @var PDOStatement statement to insert a new record
     */
    private $statement;

    /**
     * @var string the table to store the logs in
     */
    private $table = 'logs';

    /**
     * @var array default fields that are stored in db
     */
    private $defaultFields = array('id', 'channel', 'level', 'message', 'time');

    /**
     * @var string[] additional fields to be stored in the database
     *
     * For each field $field, an additional context field with the name $field
     * is expected along the message, and further the database needs to have these fields
     * as the values are stored in the column name $field.
     */
    private $additionalFields = array();

    /**
     * @var array
     */
    private $fields           = array();

    /**
     * @var string format the time should be stored in, defaults to seconds since epoch
     */
    private $dateFormat;

    /**
     * Constructor of this class, sets the PDO and calls parent constructor
     *
     * @param PDO $pdo                  PDO Connector for the database
     * @param bool $table               Table in the database to store the logs in
     * @param array $additionalFields   Additional Context Parameters to store in database
     * @param bool|int $level           Debug level which this handler should store
     * @param bool $bubble
     * @param string $dateFormat        Format the time should be stored in
     */
    public function __construct(
        PDO $pdo = null,
        $table,
        $additionalFields = array(),
        $level = Logger::DEBUG,
        $bubble = true,
        $dateFormat = 'U'
    ) {
       if (!is_null($pdo)) {
            $this->pdo = $pdo;
        }
        $this->table = $table;
        $this->additionalFields = $additionalFields;
        $this->dateFormat = $dateFormat;
        parent::__construct($level, $bubble);
    }

    /**
     * Initializes this handler by creating the table if it not exists
     */
    private function initialize()
    {
        $this->pdo->exec(
            'CREATE TABLE IF NOT EXISTS `'.$this->table.'` '
<<<<<<< HEAD
            .'(id BIGINT(20) NOT NULL AUTO_INCREMENT PRIMARY KEY, channel VARCHAR(255), level INTEGER, message LONGTEXT, time ' . $this->getTimeColumnType() . ', INDEX(channel) USING HASH, INDEX(level) USING HASH, INDEX(time) USING BTREE)'
=======
            .'(id BIGINT(20) UNSIGNED NOT NULL AUTO_INCREMENT PRIMARY KEY, channel VARCHAR(255), level INTEGER, message LONGTEXT, time INTEGER UNSIGNED, INDEX(channel) USING HASH, INDEX(level) USING HASH, INDEX(time) USING BTREE)'
>>>>>>> 45a4bf31
        );

        //Read out actual columns
        $actualFields = array();
        $rs = $this->pdo->query('SELECT * FROM `'.$this->table.'` LIMIT 0');
        for ($i = 0; $i < $rs->columnCount(); $i++) {
            $col = $rs->getColumnMeta($i);
            $actualFields[] = $col['name'];
        }

        //Calculate changed entries
        $removedColumns = array_diff(
            $actualFields,
            $this->additionalFields,
            $this->defaultFields
        );
        $addedColumns = array_diff($this->additionalFields, $actualFields);

        //Remove columns
        if (!empty($removedColumns)) {
            foreach ($removedColumns as $c) {
                $this->pdo->exec('ALTER TABLE `'.$this->table.'` DROP `'.$c.'`;');
            }
        }

        //Add columns
        if (!empty($addedColumns)) {
            foreach ($addedColumns as $c) {
                $this->pdo->exec('ALTER TABLE `'.$this->table.'` add `'.$c.'` TEXT NULL DEFAULT NULL;');
            }
        }

        // If the dateFormat supplied doesn't match the existing format then change the
        // time format to whatever was passed
        $existingTimeFormat = $this->getExistingTimeFormat();
        if ($existingTimeFormat !== false) {
            if ($this->dateFormat != $existingTimeFormat) {
                $this->updateTimeFormat($existingTimeFormat, $this->dateFormat);
            }
        }

        // merge default and additional field to one array
        $this->defaultFields = array_merge($this->defaultFields, $this->additionalFields);

        $this->initialized = true;
    }

    /**
     * Prepare the sql statment depending on the fields that should be written to the database
     */
    private function prepareStatement()
    {
        //Prepare statement
        $columns = "";
        $fields  = "";
        foreach ($this->fields as $key => $f) {
            if ($f == 'id') {
                continue;
            }
            if ($key == 1) {
                $columns .= "$f";
                $fields .= ":$f";
                continue;
            }

            $columns .= ", $f";
            $fields .= ", :$f";
        }

        $this->statement = $this->pdo->prepare(
            'INSERT INTO `' . $this->table . '` (' . $columns . ') VALUES (' . $fields . ')'
        );
    }


    /**
     * Writes the record down to the log of the implementing handler
     *
     * @param  $record[]
     * @return void
     */
    protected function write(array $record)
    {
        if (!$this->initialized) {
            $this->initialize();
        }

        /**
         * reset $fields with default values
         */
        $this->fields = $this->defaultFields;

        /*
         * merge $record['context'] and $record['extra'] as additional info of Processors
         * getting added to $record['extra']
         * @see https://github.com/Seldaek/monolog/blob/master/doc/02-handlers-formatters-processors.md
         */
        if (isset($record['extra'])) {
            $record['context'] = array_merge($record['context'], $record['extra']);
        }

        //'context' contains the array
        $contentArray = array_merge(array(
                                        'channel' => $record['channel'],
                                        'level' => $record['level'],
                                        'message' => $record['message'],
                                        'time' => $record['datetime']->format($this->dateFormat)
                                    ), $record['context']);

        // unset array keys that are passed put not defined to be stored, to prevent sql errors
        foreach($contentArray as $key => $context) {
            if (! in_array($key, $this->fields)) {
                unset($contentArray[$key]);
                unset($this->fields[array_search($key, $this->fields)]);
                continue;
            }
        }

        $this->prepareStatement();

	    //Remove unused keys
	    foreach($this->additionalFields as $key => $context) {
		    if(! isset($contentArray[$key])) {
			    unset($this->additionalFields[$key]);
		    }
	    }

        //Fill content array with "null" values if not provided
        $contentArray = $contentArray + array_combine(
            $this->additionalFields,
            array_fill(0, count($this->additionalFields), null)
        );

        $this->statement->execute($contentArray);
    }

    /**
     * Returns the appropriate MySQL data type to use based on the dateFormat supplied
     *
     * @return string
     */
    private function getTimeColumnType()
    {
        $format = $this->dateFormat;

        if ($format == "U") {
            return "INTEGER";
        } else if ($format == "Y-m-d") {
            return "DATE";
        } else if ($format == "Y-m-d H:i:s") {
            return "DATETIME";
        } else if ($format == "YmdHis") {
            return "TIMESTAMP";
        } else if ($format == "H:i:s") {
            return "TIME";
        } else if ($format == "Y") {
            return "YEAR";
        }

        return "VARCHAR(255)";
    }

    /**
     * Get the MySQL data type for the time column
     *
     * @return string|boolean
     */
    private function getExistingTimeFormat()
    {
        $existingTimeFormat = '';

        // Get the existing data type
        $stmt = $this->pdo->query("SELECT DATA_TYPE FROM INFORMATION_SCHEMA.COLUMNS WHERE table_name = '" . $this->table . "' AND COLUMN_NAME = 'time'");
        $rs = $stmt->fetch();
        $existingColumnType = $rs['DATA_TYPE'];

        // We can determine the format from the data type
        if ($existingColumnType == 'int') {
            $existingTimeFormat = 'U';
        } else if ($existingColumnType == 'date') {
            $existingTimeFormat = 'Y-m-d';
        } else if ($existingColumnType == 'datetime') {
            $existingTimeFormat = 'Y-m-d H:i:s';
        } else if ($existingColumnType== 'timestamp') {
            $existingTimeFormat = 'YmdHis';
        } else if ($existingColumnType == 'time') {
            $existingTimeFormat = 'H:i:s';
        } else if ($existingColumnType == 'year') {
            $existingTimeFormat = 'Y';
        } else {
            // Not sure what to do about custom formats...
            return false;
        }

        return $existingTimeFormat;
    }

    /**
     * Updates the table to use a predefined format
     *
     * @param  string $oldFormat The existing format
     * @param  string $newFormat The format to update to
     * @return null
     */
    private function updateTimeFormat($oldFormat, $newFormat)
    {
        // Get the existing times
        $stmt = $this->pdo->query("SELECT id, time FROM {$this->table}");
        $existingRows = $stmt->fetchAll();

        // Convert the times to the new format
        for ($i = 0; $i < count($existingRows); $i++) {
            $originalTime = DateTime::createFromFormat($oldFormat, $existingRows[$i]['time']);
            $existingRows[$i]['time'] = $originalTime->format($newFormat);
        }

        // Change the column type
        $this->pdo->exec("UPDATE {$this->table} SET time = NULL");
        $this->pdo->exec("ALTER TABLE {$this->table} CHANGE time time " . $this->getTimeColumnType());

        // Re-apply the times in the new format
        for ($i = 0; $i < count($existingRows); $i++) {
            $this->pdo->exec("UPDATE {$this->table} SET time = '{$existingRows[$i]['time']}' WHERE id = {$existingRows[$i]['id']}");
        }
    }
}<|MERGE_RESOLUTION|>--- conflicted
+++ resolved
@@ -96,11 +96,7 @@
     {
         $this->pdo->exec(
             'CREATE TABLE IF NOT EXISTS `'.$this->table.'` '
-<<<<<<< HEAD
-            .'(id BIGINT(20) NOT NULL AUTO_INCREMENT PRIMARY KEY, channel VARCHAR(255), level INTEGER, message LONGTEXT, time ' . $this->getTimeColumnType() . ', INDEX(channel) USING HASH, INDEX(level) USING HASH, INDEX(time) USING BTREE)'
-=======
-            .'(id BIGINT(20) UNSIGNED NOT NULL AUTO_INCREMENT PRIMARY KEY, channel VARCHAR(255), level INTEGER, message LONGTEXT, time INTEGER UNSIGNED, INDEX(channel) USING HASH, INDEX(level) USING HASH, INDEX(time) USING BTREE)'
->>>>>>> 45a4bf31
+            .'(id BIGINT(20) UNSIGNED NOT NULL AUTO_INCREMENT PRIMARY KEY, channel VARCHAR(255), level INTEGER, message LONGTEXT, time ' . $this->getTimeColumnType() . ', INDEX(channel) USING HASH, INDEX(level) USING HASH, INDEX(time) USING BTREE)'
         );
 
         //Read out actual columns
